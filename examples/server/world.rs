--- conflicted
+++ resolved
@@ -1,16 +1,9 @@
-<<<<<<< HEAD
+use specs::Entity;
 use std::f64;
 use voxelize::{
-    BaseTerrainStage, Chunk, ChunkStage, FlatlandStage, HeightMapStage, LSystem, NoiseParams,
-    Resources, SeededNoise, Space, Terrain, TerrainLayer, Tree, Trees, Vec2, Vec3, VoxelAccess,
-    World, WorldConfig,
-=======
-use specs::Entity;
-use voxelize::{
     default_client_parser, BaseTerrainStage, Chunk, ChunkStage, FlatlandStage, HeightMapStage,
-    NoiseParams, Resources, SeededNoise, Space, Terrain, TerrainLayer, Tree, Trees, Vec3,
+    LSystem, NoiseParams, Resources, SeededNoise, Space, Terrain, TerrainLayer, Tree, Trees, Vec3,
     VoxelAccess, World, WorldConfig,
->>>>>>> a160b187
 };
 
 const MOUNTAIN_HEIGHT: f64 = 0.9;
@@ -134,33 +127,24 @@
         let dirt = resources.registry.get_block_by_name("Dirt");
         let grass_block = resources.registry.get_block_by_name("Grass Block");
 
-        // for vx in chunk.min.0..chunk.max.0 {
-        //     for vz in chunk.min.2..chunk.max.2 {
-        //         let height = chunk.get_max_height(vx, vz) as i32;
-        //         let id = chunk.get_voxel(vx, height, vz);
-
-        //         if id != dirt.id && id != grass_block.id {
-        //             continue;
-        //         }
-
-        //         if self.trees.should_plant(&Vec3(vx, height, vz)) {}
-        //     }
-        // }
-
-        if chunk.coords == Vec2(0, 0) {
-            self.trees
-                .generate(
-                    "Oak",
-                    &Vec3(
-                        (chunk.max.0 - chunk.min.0) / 2,
-                        10,
-                        (chunk.max.0 - chunk.min.0) / 2,
-                    ),
-                )
-                .into_iter()
-                .for_each(|(Vec3(ux, uy, uz), id)| {
-                    chunk.set_voxel(ux, uy, uz, id);
-                });
+        for vx in chunk.min.0..chunk.max.0 {
+            for vz in chunk.min.2..chunk.max.2 {
+                let height = chunk.get_max_height(vx, vz) as i32;
+                let id = chunk.get_voxel(vx, height, vz);
+
+                if id != dirt.id && id != grass_block.id {
+                    continue;
+                }
+
+                if self.trees.should_plant(&Vec3(vx, height, vz)) {
+                    self.trees
+                        .generate("Oak", &Vec3(vx, height, vz))
+                        .into_iter()
+                        .for_each(|(Vec3(ux, uy, uz), id)| {
+                            chunk.set_voxel(ux, uy, uz, id);
+                        });
+                }
+            }
         }
 
         chunk
@@ -181,14 +165,8 @@
                 .lacunarity(1.8623123)
                 .build(),
         )
-<<<<<<< HEAD
-        .max_chunk([10, 10])
-        .min_chunk([-10, -10])
-        .seed(1213123)
-=======
         .preload(true)
         .seed(53215124)
->>>>>>> a160b187
         .build();
 
     let mut world = World::new("world1", &config);
